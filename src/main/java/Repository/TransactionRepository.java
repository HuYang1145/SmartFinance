--- conflicted
+++ resolved
@@ -150,11 +150,8 @@
      */
     public static List<Transaction> readTransactions(String username) {
         List<Transaction> transactions = new ArrayList<>();
-<<<<<<< HEAD
         try (BufferedReader br = new BufferedReader(new FileReader(CSV_FILE))) {
-=======
-        try (BufferedReader br = new BufferedReader(new FileReader("transactions.csv"))) { // Hardcoded filename from V1
->>>>>>> 907512e9
+
             String line = br.readLine(); // Skip header
             while ((line = br.readLine()) != null) {
                 String[] data = line.split(",", -1); // Use -1 to keep empty trailing fields
